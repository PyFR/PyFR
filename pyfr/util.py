from contextlib import contextmanager
from ctypes import c_void_p
import functools as ft
import hashlib
import itertools as it
import os
import pickle
import re
import shutil

from pyfr.ctypesutil import get_libc_function


def memoize(meth):
    @ft.wraps(meth)
    def newmeth(self, *args, **kwargs):
        try:
            cache = self._memoize_cache_
        except AttributeError:
            cache = self._memoize_cache_ = {}

        if kwargs:
            key = (meth, args, tuple(kwargs.items()))
        else:
            key = (meth, args)

        try:
            return cache[key]
        except KeyError:
            pass
        except TypeError:
            key = (meth, pickle.dumps((args, kwargs)))

            try:
                return cache[key]
            except KeyError:
                pass

        res = cache[key] = meth(self, *args, **kwargs)
        return res

    return newmeth


class silence:
    def __init__(self, stdout=os.devnull, stderr=os.devnull):
        self.outfiles = (stdout, stderr)
        self.combine = (stdout == stderr)

        # Acquire a handle to fflush from libc
        self.libc_fflush = get_libc_function('fflush')
        self.libc_fflush.argtypes = [c_void_p]

    def __enter__(self):
        import sys
        self.sys = sys

        # Flush
        sys.__stdout__.flush()
        sys.__stderr__.flush()

        # Save
        self.saved_streams = [sys.__stdout__, sys.__stderr__]
        self.fds = [s.fileno() for s in self.saved_streams]
        self.saved_fds = [os.dup(f) for f in self.fds]

        # Open the redirects
        if self.combine:
            self.new_streams = [open(self.outfiles[0], 'wb', 0)]*2
        else:
            self.new_streams = [open(f, 'wb', 0) for f in self.outfiles]

        self.new_fds = [s.fileno() for s in self.new_streams]

        # Replace
        os.dup2(self.new_fds[0], self.fds[0])
        os.dup2(self.new_fds[1], self.fds[1])

    def __exit__(self, *args):
        sys = self.sys

        # Flush
        self.libc_fflush(None)

        # Restore
        os.dup2(self.saved_fds[0], self.fds[0])
        os.dup2(self.saved_fds[1], self.fds[1])

        sys.stdout, sys.stderr = self.saved_streams

        # Clean up
        self.new_streams[0].close()
        self.new_streams[1].close()

        os.close(self.saved_fds[0])
        os.close(self.saved_fds[1])


@contextmanager
def setenv(**kwargs):
    _env = os.environ.copy()
    os.environ.update(kwargs)

    try:
        yield
    finally:
        os.environ.clear()
        os.environ.update(_env)


@contextmanager
def chdir(dirname):
    cdir = os.getcwd()

    try:
        if dirname:
            os.chdir(dirname)
        yield
    finally:
        os.chdir(cdir)


def subclasses(cls, just_leaf=False):
    sc = cls.__subclasses__()
    ssc = [g for s in sc for g in subclasses(s, just_leaf)]

    return [s for s in sc if not just_leaf or not s.__subclasses__()] + ssc


def subclass_where(cls, **kwargs):
    for s in subclasses(cls):
        for k, v in kwargs.items():
            if not hasattr(s, k) or getattr(s, k) != v:
                break
        else:
            return s

    attrs = ', '.join(f'{k} = {v}' for k, v in kwargs.items())
    raise KeyError(f'No subclasses of {cls.__name__} with attrs == ({attrs})')


def ndrange(*args):
    return it.product(*map(range, args))


def digest(*args, hash='sha256'):
    return getattr(hashlib, hash)(pickle.dumps(args)).hexdigest()


def rm(path):
    if os.path.isfile(path) or os.path.islink(path):
        os.remove(path)
    else:
        shutil.rmtree(path)


def mv(src, dst):
    shutil.move(src, dst)


def match_paired_paren(delim, n=5):
    open, close = delim
    ocset = f'[^{close}{open}]'

    lft = rf'{ocset}*?(?:\{open}'
    mid = rf'{ocset}*?'
    rgt = rf'\{close}{ocset}*?)*?'

    return lft*n + mid + rgt*n


def file_path_gen(basedir, basename, restore=False):
<<<<<<< HEAD
    def _file_path_gen():
        ns = 0

        # See if the basename appears to depend on {n}
        if restore and re.search('{n[^}]*}', basename):
            # Quote and substitute
            bn = re.escape(basename)
            bn = re.sub(r'\\{n[^}]*\\}', r'(\\s*\\d+\\s*)', bn)
            bn = re.sub(r'\\{t[^}]*\\}', r'(?:.*?)', bn) + '$'
            for f in os.listdir(basedir):
                if (m := re.match(bn, f)):
                    ns = max(ns, int(m[1]) + 1)

        t = yield

        for n in it.count(ns):
            t = yield os.path.join(basedir, basename.format(t=t, n=n))
    gen = _file_path_gen()

    next(gen)
    return gen
=======
    ns = 0

    # See if the basename appears to depend on {n}
    if restore and re.search('{n[^}]*}', basename):
        # Quote and substitute
        bn = re.escape(basename)
        bn = re.sub(r'\\{n[^}]*\\}', r'(\\s*\\d+\\s*)', bn)
        bn = re.sub(r'\\{t[^}]*\\}', r'(?:.*?)', bn) + '$'
        for f in os.listdir(basedir):
            if (m := re.match(bn, f)):
                ns = max(ns, int(m[1]) + 1)

    t = yield

    for n in it.count(ns):
        t = yield os.path.join(basedir, basename.format(t=t, n=n))
>>>>>>> 5ed09a88
<|MERGE_RESOLUTION|>--- conflicted
+++ resolved
@@ -170,7 +170,6 @@
 
 
 def file_path_gen(basedir, basename, restore=False):
-<<<<<<< HEAD
     def _file_path_gen():
         ns = 0
 
@@ -191,22 +190,4 @@
     gen = _file_path_gen()
 
     next(gen)
-    return gen
-=======
-    ns = 0
-
-    # See if the basename appears to depend on {n}
-    if restore and re.search('{n[^}]*}', basename):
-        # Quote and substitute
-        bn = re.escape(basename)
-        bn = re.sub(r'\\{n[^}]*\\}', r'(\\s*\\d+\\s*)', bn)
-        bn = re.sub(r'\\{t[^}]*\\}', r'(?:.*?)', bn) + '$'
-        for f in os.listdir(basedir):
-            if (m := re.match(bn, f)):
-                ns = max(ns, int(m[1]) + 1)
-
-    t = yield
-
-    for n in it.count(ns):
-        t = yield os.path.join(basedir, basename.format(t=t, n=n))
->>>>>>> 5ed09a88
+    return gen