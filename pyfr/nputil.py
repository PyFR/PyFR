--- conflicted
+++ resolved
@@ -61,13 +61,9 @@
     'cos': np.cos, 'acos': np.arccos,
     'tan': np.tan, 'atan': np.arctan, 'atan2': np.arctan2,
     'abs': np.abs, 'pow': np.power, 'sqrt': np.sqrt,
-<<<<<<< HEAD
-    'tanh': np.tanh, 'pi': np.pi, 'sign': np.sign}
-=======
-    'tanh': np.tanh, 'pi': np.pi,
+    'tanh': np.tanh, 'pi': np.pi, 'sign': np.sign,
     'max': np.maximum, 'min': np.minimum
 }
->>>>>>> 2fa42ee6
 
 
 def npeval(expr, locals):
