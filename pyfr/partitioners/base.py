--- conflicted
+++ resolved
@@ -15,21 +15,7 @@
 
 
 class BasePartitioner(object):
-<<<<<<< HEAD
-    # Approximate element weightings at each polynomial order
-    elewtsmap = {
-        1: {'quad': 5, 'tri': 3, 'tet': 3, 'hex': 9, 'pri': 6, 'pyr': 4},
-        2: {'quad': 6, 'tri': 3, 'tet': 3, 'hex': 16, 'pri': 8, 'pyr': 5},
-        3: {'quad': 6, 'tri': 3, 'tet': 3, 'hex': 24, 'pri': 10, 'pyr': 6},
-        4: {'quad': 7, 'tri': 3, 'tet': 3, 'hex': 30, 'pri': 12, 'pyr': 7},
-        5: {'quad': 7, 'tri': 3, 'tet': 3, 'hex': 34, 'pri': 13, 'pyr': 7},
-        6: {'quad': 8, 'tri': 3, 'tet': 3, 'hex': 38, 'pri': 14, 'pyr': 8}
-    }
-
-    def __init__(self, partwts, elewts=None, order=None, cfg=None, opts={}):
-=======
-    def __init__(self, partwts, elewts, nsubeles=64, opts={}):
->>>>>>> 53fac7d7
+    def __init__(self, partwts, elewts, nsubeles=64, cfg=None, opts={}):
         self.partwts = partwts
         self.elewts = elewts
         self.nparts = len(partwts)
@@ -119,7 +105,7 @@
 
         return {k: np.dstack(v) for k, v in newsoln.items()}
 
-    def _construct_graph(self, con):
+    def _construct_graph(self, con, mesh=None):
         # Edges of the dual graph
         con = con[['f0', 'f1']]
         con = np.hstack([con, con[::-1]])
@@ -148,7 +134,7 @@
 
         # Correct the weights to take into account turb generation.
         cfgsect = 'soln-plugin-turbulencegenerator'
-        if self.cfg:
+        if self.cfg and mesh:
             if self.cfg.hassect('soln-plugin-turbulencegenerator'):
                 lturbref = np.array(self.cfg.getliteral(cfgsect, 'lturbref'))
                 ctr = np.array(self.cfg.getliteral(cfgsect, 'center'))
@@ -330,7 +316,7 @@
         mesh, rnum = self._combine_mesh_parts(mesh)
 
         # Obtain the dual graph for this mesh
-        graph, vetimap = self._construct_graph(mesh['con_p0'])
+        graph, vetimap = self._construct_graph(mesh['con_p0'], mesh)
 
         # Partition the graph
         if self.nparts > 1:
