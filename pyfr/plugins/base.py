--- conflicted
+++ resolved
@@ -38,8 +38,6 @@
     # Return the file
     return outf
 
-<<<<<<< HEAD
-=======
 
 def region_data(cfg, cfgsect, mesh, rallocs):
     region = cfg.get(cfgsect, 'region', '*')
@@ -84,7 +82,6 @@
             for etype, eidxs in sorted(eset.items())}
 
 
->>>>>>> 50fd3c45
 class BasePlugin:
     name = None
     systems = None
