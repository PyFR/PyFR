import numpy as np

from pyfr.mpiutil import get_comm_rank_root, mpi
from pyfr.plugins.base import BaseSolnPlugin, init_csv


class ResidualPlugin(BaseSolnPlugin):
    name = 'residual'
    systems = ['*']
<<<<<<< HEAD
    formulations = ['std']
    dimensions = [2, 3]
=======
    formulations = ['std', 'dual']
>>>>>>> ff01337a

    def __init__(self, intg, cfgsect, suffix):
        super().__init__(intg, cfgsect, suffix)

        comm, rank, root = get_comm_rank_root()

        # Output frequency
        self.nsteps = self.cfg.getint(cfgsect, 'nsteps')

        # Norm used on residual
        self.lp = self.cfg.getfloat(cfgsect, 'norm', 2)

        # Set MPI reduction op and post process function
        if self.lp == float('inf'):
            self._mpi_op = mpi.MAX
            self._post_func = lambda x: x
        else:
            self._mpi_op = mpi.SUM
            self._post_func = lambda x: x**(1/self.lp)

        # The root rank needs to open the output file
        if rank == root:
            header = ['t'] + intg.system.elementscls.convarmap[self.ndims]

            # Open
            self.outf = init_csv(self.cfg, cfgsect, ','.join(header))

    def __call__(self, intg):
        # If an output is due this step
        if intg.nacptsteps % self.nsteps == 0 and intg.nacptsteps:
            # MPI info
            comm, rank, root = get_comm_rank_root()

            # Rank local norm for each variable
            norm = lambda x: np.linalg.norm(x, axis=(0, 2), ord=self.lp)
            if self.lp == float('inf'):
                resid = max(norm(dt_s) for dt_s in intg.dt_soln)
            else:
                resid = sum(norm(dt_s)**self.lp for dt_s in intg.dt_soln)

            # Reduce and, if we are the root rank, output
            if rank != root:
                comm.Reduce(resid, None, op=self._mpi_op, root=root)
            else:
                comm.Reduce(mpi.IN_PLACE, resid, op=self._mpi_op, root=root)

                # Post process
                resid = (self._post_func(r) for r in resid)

                # Write
                print(intg.tcurr, *resid, sep=',', file=self.outf)

                # Flush to disk
                self.outf.flush()<|MERGE_RESOLUTION|>--- conflicted
+++ resolved
@@ -7,13 +7,9 @@
 class ResidualPlugin(BaseSolnPlugin):
     name = 'residual'
     systems = ['*']
-<<<<<<< HEAD
-    formulations = ['std']
+    formulations = ['std', 'dual']
     dimensions = [2, 3]
-=======
-    formulations = ['std', 'dual']
->>>>>>> ff01337a
-
+    
     def __init__(self, intg, cfgsect, suffix):
         super().__init__(intg, cfgsect, suffix)
 
