--- conflicted
+++ resolved
@@ -7,35 +7,26 @@
        ${', '.join(f'fpdtype_t *__restrict__ x{i}' for i in range(nv))},
        ${', '.join(f'fpdtype_t a{i}' for i in range(nv))})
 {
-<<<<<<< HEAD
 % if sorted(subdims) == list(range(ncola)):
-    #pragma omp parallel
+    int nblocks = (ncolb - ncolb%-SZ)/SZ;
+    #pragma omp parallel for
+    for ( int ib = 0; ib < nblocks; ib++ )
     {
-        int align = PYFR_ALIGN_BYTES / sizeof(fpdtype_t);
-        int cb, ce;
-        loop_sched_1d(nrow*ldim, align, &cb, &ce);
-
+        int idx, blksz = nrow*SZ*${ncola};
         #pragma omp simd
-        for (int i = cb; i < ce; i++)
-            x0[i] = ${pyfr.dot('a{l}', 'x{l}[i]', l=nv)};
+        for ( int i = 0; i < blksz; i++ )
+        {
+            idx = i + ib*blksz;
+            x0[idx] = ${pyfr.dot('a{l}', 'x{l}[idx]', l=nv)};
+        }
     }
 % else:
-    #define X_IDX_AOSOA(v, nv) ((ci/SOA_SZ*(nv) + (v))*SOA_SZ + cj)
-    #pragma omp parallel
-    {
-        int align = PYFR_ALIGN_BYTES / sizeof(fpdtype_t);
-        int rb, re, cb, ce, idx;
-        loop_sched_2d(nrow, ncolb, align, &rb, &re, &cb, &ce);
-        int nci = ((ce - cb) / SOA_SZ)*SOA_SZ;
-=======
     int nblocks = ncolb/SZ;
     #define X_IDX_AOSOA(v, nv) ((_xi/SOA_SZ*(nv) + (v))*SOA_SZ + _xj)
     #pragma omp parallel for
     for ( int ib = 0; ib < nblocks; ib++ )
     {
-        fpdtype_t axn;
         int idx;
->>>>>>> fccc70d0
 
         for ( int _xi = 0; _xi < SZ; _xi += SOA_SZ )
         {
@@ -45,20 +36,13 @@
                 for ( int _xj = 0; _xj < SOA_SZ; _xj++ )
                 {
                 % for k in subdims:
-<<<<<<< HEAD
-                    idx = r*ldim + X_IDX_AOSOA(${k}, ${ncola});
-=======
                     idx = _y*ldim + ib*SZ*${ncola}*nrow + X_IDX_AOSOA(${k}, ${ncola});
-                    axn = ${pyfr.dot('a{l}', 'x{l}[idx]', l=(1, nv))};
->>>>>>> fccc70d0
-
                     x0[idx] = ${pyfr.dot('a{l}', 'x{l}[idx]', l=nv)};
                 % endfor
                 }
             }
         }
     }
-    fpdtype_t axn;
     int idx;
     int ib = nblocks;
     int rem = ncolb%SZ;
@@ -70,13 +54,7 @@
             for ( int _xj = 0; _xj < SOA_SZ; _xj++)
             {
             % for k in subdims:
-<<<<<<< HEAD
-                idx = r*ldim + X_IDX_AOSOA(${k}, ${ncola});
-=======
                 idx = _y*ldim + ib*SZ*${ncola}*nrow + X_IDX_AOSOA(${k}, ${ncola});
-                axn = ${pyfr.dot('a{l}', 'x{l}[idx]', l=(1, nv))};
->>>>>>> fccc70d0
-
                 x0[idx] = ${pyfr.dot('a{l}', 'x{l}[idx]', l=nv)};
             % endfor
             }
@@ -88,14 +66,7 @@
         {
         % for k in subdims:
             idx = _y*ldim + ib*SZ*${ncola}*nrow + X_IDX_AOSOA(${k}, ${ncola});
-            axn = ${pyfr.dot('a{l}', 'x{l}[idx]', l=(1, nv))};
-
-            if (a0 == 0.0)
-                x0[idx] = axn;
-            else if (a0 == 1.0)
-                x0[idx] += axn;
-            else
-                x0[idx] = a0*x0[idx] + axn;
+            x0[idx] = ${pyfr.dot('a{l}', 'x{l}[idx]', l=nv)};
         % endfor
         }
     }
