--- conflicted
+++ resolved
@@ -55,19 +55,11 @@
                    #define X_IDX (_xi + _xj)
                    #define X_IDX_AOSOA(v, nv)\
                        ((_xi/SOA_SZ*(nv) + (v))*SOA_SZ + _xj)
-<<<<<<< HEAD
-                   #define BLK_IDX ib*BLK_SZ
+                   #define BLK_IDX (_ib*BLK_SZ)
                    #define BCAST_BLK(r, c, ld)\
                        ((c) % (ld) + ((c) / (ld))*(ld)*r)
-                   #pragma omp parallel for
-                   for (int ib = 0; ib < nci; ib++)
-=======
-                   #define BLK_IDX (_ib*BLK_SZ)
-                   #define BCAST_BLK(i, ld)\
-                       ((i) % (ld) + ((i) / (ld))*(ld)*_ny)
                    #pragma omp parallel for {self.schedule}
                    for (int _ib = 0; _ib < _nx / BLK_SZ; _ib++)
->>>>>>> feebee11
                    {{
                        {core}
                    }}
