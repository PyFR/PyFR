from collections import defaultdict
from functools import cached_property

import numpy as np

import pyfr.backends.base as base


class MetalMatrixBase(base.MatrixBase):
    def onalloc(self, basedata, offset):
        self.basedata = basedata
        self.offset = offset
        self.data = (self.basedata, self.offset)

        # Map the buffer
        buf = basedata.contents().as_buffer(offset + self.nbytes)
        self.hdata = np.frombuffer(buf, dtype=self.dtype, offset=self.offset)

        # Process any initial value
        if self._initval is not None:
            self._set(self._initval)

        # Remove
        del self._initval

    def _get(self):
        # Ensure the host buffer is in sync with the device
        cbuf = self.backend.queue.commandBuffer()
        blit = cbuf.blitCommandEncoder()
        blit.synchronizeResource_(self.basedata)
        blit.endEncoding()
        cbuf.commit()
        cbuf.waitUntilCompleted()

        self.backend.last_cbuf = None

        # Unpack
<<<<<<< HEAD
        data = self.hdata.reshape(1, self.nrow, self.leaddim)
        return self._unpack(data).copy()
=======
        return self._unpack(self.hdata).copy()
>>>>>>> 00bf171a

    def _set(self, ary):
        # Wait for any outstanding work to finish
        self.backend.wait()

        # Update the host buffer contents
        self.hdata[:] = self._pack(ary).flat

        # Inform Metal about the update
        self.basedata.didModifyRange_((self.offset, self.nbytes))


class MetalMatrixSlice(base.MatrixSlice):
    @cached_property
    def data(self):
        return self.basedata, self.offset


class MetalMatrix(MetalMatrixBase, base.Matrix): pass
class MetalConstMatrix(MetalMatrixBase, base.ConstMatrix): pass
class MetalView(base.View): pass
class MetalXchgView(base.XchgView): pass
class MetalXchgMatrix(MetalMatrix, base.XchgMatrix): pass


class MetalGraph(base.Graph):
    def __init__(self, backend):
        super().__init__(backend)

        self.klist = []
        self.mpi_idxs = defaultdict(list)

    def add_mpi_req(self, req, deps=[]):
        super().add_mpi_req(req, deps)

        if deps:
            ix = max(self.knodes[d] for d in deps)

            self.mpi_idxs[ix].append(req)

    def commit(self):
        super().commit()

        n = len(self.klist)

        # Group kernels in runs separated by MPI requests
        self._kerns, self._mreqs, i = [], [], 0

        for j in sorted(self.mpi_idxs):
            self._kerns.append(self.klist[i:j])
            self._mreqs.append(self.mpi_idxs[j])
            i = j

        if i != n - 1:
            self._kerns.append(self.klist[i:])

    def run(self, queue):
        cbufs = []

        # Submit the kernels to the queue
        for kerns in self._kerns:
            cbuf = queue.commandBuffer()
            for k in kerns:
                k.run(cbuf)

            cbuf.commit()
            cbufs.append(cbuf)

        # Start all dependency-free MPI requests
        self._startall(self.mpi_root_reqs)

        # Start any remaining requests once their dependencies are satisfied
        for cbuf, reqs in zip(cbufs, self._mreqs):
            cbuf.waitUntilCompleted()
            self._startall(reqs)

        # Wait for all of the MPI requests to finish
        self._waitall(self.mpi_reqs)

        # Return the last-submitted command buffer
        return cbufs[-1]<|MERGE_RESOLUTION|>--- conflicted
+++ resolved
@@ -35,12 +35,7 @@
         self.backend.last_cbuf = None
 
         # Unpack
-<<<<<<< HEAD
-        data = self.hdata.reshape(1, self.nrow, self.leaddim)
-        return self._unpack(data).copy()
-=======
         return self._unpack(self.hdata).copy()
->>>>>>> 00bf171a
 
     def _set(self, ary):
         # Wait for any outstanding work to finish
