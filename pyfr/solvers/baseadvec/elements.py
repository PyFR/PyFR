--- conflicted
+++ resolved
@@ -307,8 +307,7 @@
             solnsrc = False if self.system.startswith('ac') else True
 
             # Compute/allocate the memory for the other needed variables.
-            pname = 'qpts' if divfluxaa else 'upts'
-            self.prepare_turbsrc(self.ploc_at_np(pname))
+            self.prepare_turbsrc(self.ploc_at_np('upts'))
 
         # Interpolation from elemental points
         if fluxaa:
@@ -344,38 +343,17 @@
         plocupts = self.ploc_at('upts') if plocsrc else None
         solnupts = self._scal_upts_cpy if solnsrc else None
 
-<<<<<<< HEAD
-            if solnsrc:
-                kernels['copy_soln'] = lambda: self._be.kernel(
-                    'copy', self._scal_qpts_cpy, self._scal_qpts
-                )
-
-            kernels['negdivconf'] = lambda: self._be.kernel(
-                'negdivconf', tplargs=srctplargs,
-                dims=[self.nqpts, self.neles], tdivtconf=self._scal_qpts,
-                rcpdjac=self.rcpdjac_at('qpts'), ploc=plocqpts, u=solnqpts,
-                extrns=self._external_args, **self._external_vals
-=======
         if solnsrc:
             kernels['copy_soln'] = lambda: self._be.kernel(
                 'copy', self._scal_upts_cpy, self.scal_upts_inb
->>>>>>> 2fa42ee6
-            )
-
-<<<<<<< HEAD
-            kernels['negdivconf'] = lambda: self._be.kernel(
-                'negdivconf', tplargs=srctplargs,
-                dims=[self.nupts, self.neles], tdivtconf=self.scal_upts_outb,
-                rcpdjac=self.rcpdjac_at('upts'), ploc=plocupts, u=solnupts,
-                extrns=self._external_args, **self._external_vals
-            )
-=======
+            )
+
         kernels['negdivconf'] = lambda: self._be.kernel(
             'negdivconf', tplargs=srctplargs,
             dims=[self.nupts, self.neles], tdivtconf=self.scal_upts_outb,
-            rcpdjac=self.rcpdjac_at('upts'), ploc=plocupts, u=solnupts
+            rcpdjac=self.rcpdjac_at('upts'), ploc=plocupts, u=solnupts,
+            extrns=self._external_args, **self._external_vals
         )
->>>>>>> 2fa42ee6
 
         # In-place solution filter
         if self.cfg.getint('soln-filter', 'nsteps', '0'):
