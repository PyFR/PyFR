--- conflicted
+++ resolved
@@ -165,15 +165,11 @@
 
     def set_backend(self, backend, nscalupts, nonce, linoff):
         self._be = backend
-<<<<<<< HEAD
 
         if self.basis.order >= 2:
-            self._linoff = linoff - linoff % -backend.soasz
+            self._linoff = linoff - linoff % -(backend.soasz*backend.aosoasz)
         else:
             self._linoff = self.neles
-=======
-        self._intoff = intoff - intoff % -(backend.soasz*backend.aosoasz)
->>>>>>> fccc70d0
 
         # Sizes
         ndims, nvars, neles = self.ndims, self.nvars, self.neles
