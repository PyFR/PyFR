--- conflicted
+++ resolved
@@ -8,18 +8,11 @@
     // Compute the pressure
     p = ${c['gamma'] - 1}*(E - 0.5*rcpd*(${pyfr.dot('u[{i}]', i=(1, ndims + 1))}));
 
-<<<<<<< HEAD
-    // Compute numerical or specific physical entropy
-    % if e_func == 'numerical':
-    e = (d > 0 && p > 0) ? log(p) - ${c['gamma']}*log(d) : ${fpdtype_max};
-    % elif e_func == 'physical':
-=======
     // Compute entropy
     // Testing showed the functional s=exp(log(p*r^-g))
     // yielded more consistent results across a range
     // of pressure and density magnitudes, as well as being less sensitive
     // to small purturbations in smooth regions of the flow.
 
->>>>>>> fbb84bb8
     e = (d > 0 && p > 0) ? p*pow(rcpd, ${c['gamma']}) : ${fpdtype_max};
 </%pyfr:macro>