--- conflicted
+++ resolved
@@ -68,25 +68,6 @@
 
             # Normalise and return
             return tuple(np.sqrt(res / self._gndofs))
-        # Pseudo L4 norm
-<<<<<<< HEAD
-=======
-        elif self._pseudo_norm == 'l4':
-            # Reduce locally (element types) and globally (MPI ranks)
-            res = np.array([sum(e) for e in zip(*[r.retval for r in rkerns])])
-            comm.Allreduce(mpi.IN_PLACE, res, op=mpi.SUM)
-
-            # Normalise and return
-            return tuple( np.sqrt(np.sqrt(res / self._gndofs)))
-        # Pseudo L4 norm
-        elif self._pseudo_norm == 'l8':
-            # Reduce locally (element types) and globally (MPI ranks)
-            res = np.array([sum(e) for e in zip(*[r.retval for r in rkerns])])
-            comm.Allreduce(mpi.IN_PLACE, res, op=mpi.SUM)
-
-            # Normalise and return
-            return tuple( np.sqrt(np.sqrt(np.sqrt(res / self._gndofs))))
->>>>>>> 0b24c440
         # Uniform norm
         else:
             # Reduce locally (element types) and globally (MPI ranks)
@@ -143,36 +124,19 @@
         tplargs['maxf'] = self.cfg.getfloat(sect, 'max-fact', 1.01)
         tplargs['minf'] = self.cfg.getfloat(sect, 'min-fact', 0.98)
         tplargs['saff'] = self.cfg.getfloat(sect, 'safety-fact', 0.8)
-<<<<<<< HEAD
 
-        tplargs['dtau_minf'] = self.cfg.getfloat(sect, 'pseudo-dt-min-mult',
-                                                 1)
-        tplargs['dtau_maxf'] = self.cfg.getfloat(sect, 'pseudo-dt-max-mult',
-                                                 3.0)
-=======
         dtau_maxf = self.cfg.getfloat(sect, 'pseudo-dt-max-mult', 3.0)
         dtau_minf = self.cfg.getfloat(sect, 'pseudo-dt-min-mult', 10.0)
         
-        self._dtau_max = self._dtau * dtau_maxf
->>>>>>> 0b24c440
-
         if not tplargs['minf'] < 1 <= tplargs['maxf']:
             raise ValueError('Invalid pseudo max-fact, min-fact')
 
-<<<<<<< HEAD
-        if not tplargs['dtau_minf'] < 1 < tplargs['dtau_maxf']:
+        if not dtau_minf < 1 < dtau_maxf:
             raise ValueError('Invalid pseudo-dt-min-mult, pseudo-dt-max-mult')
 
         # Limits for the local pseudo-time-step size
-        tplargs['dtau_min'] = tplargs['dtau_minf'] * self._dtau
-        tplargs['dtau_max'] = tplargs['dtau_maxf'] * self._dtau
-=======
-        if dtau_maxf < 1:
-            raise ValueError('Invalid pseudo-dt-max-mult')
-
-        # Limits for the local pseudo-time-step size
-        tplargs['dtau_min'] = self._dtau/ dtau_minf
->>>>>>> 0b24c440
+        self._dtau_max = self._dtau * dtau_maxf
+        tplargs['dtau_min'] = dtau_minf * self._dtau
 
         # Register a kernel to compute local error
         self.backend.pointwise.register(
