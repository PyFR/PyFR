from pkg_resources import resource_string

import numpy as np

from pyfr.integrators.dual.pseudo.base import BaseDualPseudoIntegrator
from pyfr.util import memoize


def _get_coefficients_from_txt(scheme):
    coeffs_mat = []

    for i, l in enumerate(scheme.splitlines(), start=1):
        a = [float(f) for f in l.split()]

        if len(a) == i:
            coeffs_mat.append(a)
        else:
            raise ValueError('Invalid coefficient structure in scheme')

    # The last row is the b vector
    return coeffs_mat[:-1], coeffs_mat[-1]


class BaseDualPseudoStepper(BaseDualPseudoIntegrator):
    @property
    def ntotiters(self):
        return self.npseudosteps

    def collect_stats(self, stats):
        # Total number of RHS evaluations
        stats.set('solver-time-integrator', 'nfevals',
                  self.pseudo_stepper_nfevals)

        # Total number of pseudo-steps
        stats.set('solver-time-integrator', 'npseudosteps', self.npseudosteps)

    def _rhs_with_dts(self, t, uin, fout):
        # Compute -∇·f
        self.system.rhs(t, uin, fout)

        if self.stage_nregs > 1:
            self._add(0, self._stage_regidx[self.currstg], 1, fout)

        # Registers and coefficients
        vals = [self.stepper_coeffs[-1], -1/self._dt, 1]
        regs = [fout, self._idxcurr, self._source_regidx]

        # Physical stepper source addition -∇·f - dQ/dt
        self._addv(vals, regs, subdims=self._subdims)


class DualEulerPseudoStepper(BaseDualPseudoStepper):
    pseudo_stepper_name = 'euler'
    pseudo_stepper_order = 1
    pseudo_stepper_nregs = 2
    pseudo_stepper_has_lerrest = False

    @property
    def pseudo_stepper_nfevals(self):
        return self.npseudosteps

    def step(self, t):
        self.npseudosteps += 1

        add = self._add
        rhs = self._rhs_with_dts

        r0, r1 = self._pseudo_stepper_regidx

        if r0 != self._idxcurr:
            r0, r1 = r1, r0

        rhs(t, r0, r1)
        add(0, r1, 1, r0, self._dtau, r1)

        return r1, r0


class DualTVDRK3PseudoStepper(BaseDualPseudoStepper):
    pseudo_stepper_name = 'tvd-rk3'
    pseudo_stepper_order = 3
    pseudo_stepper_nregs = 3
    pseudo_stepper_has_lerrest = False

    @property
    def pseudo_stepper_nfevals(self):
        return 3*self.npseudosteps

    def step(self, t):
        self.npseudosteps += 1

        add = self._add
        rhs = self._rhs_with_dts
        dtau = self._dtau

        # Get the bank indices for pseudo-registers (n+1,m; n+1,m+1; rhs),
        # where m = pseudo-time and n = real-time
        r0, r1, r2 = self._pseudo_stepper_regidx

        # Ensure r0 references the bank containing u(n+1,m)
        if r0 != self._idxcurr:
            r0, r1 = r1, r0

        # First stage;
        # r2 = -∇·f(r0) - dQ/dt; r1 = r0 + dtau*r2
        rhs(t, r0, r2)
        add(0, r1, 1, r0, dtau, r2)

        # Second stage;
        # r2 = -∇·f(r1) - dQ/dt; r1 = 3/4*r0 + 1/4*r1 + 1/4*dtau*r2
        rhs(t, r1, r2)
        add(1/4, r1, 3/4, r0, dtau/4, r2)

        # Third stage;
        # r2 = -∇·f(r1) - dQ/dt; r1 = 1/3*r0 + 2/3*r1 + 2/3*dtau*r2
        rhs(t, r1, r2)
        add(2/3, r1, 1/3, r0, 2*dtau/3, r2)

        # Return the index of the bank containing u(n+1,m+1)
        return r1, r0


class DualRK4PseudoStepper(BaseDualPseudoStepper):
    pseudo_stepper_name = 'rk4'
    pseudo_stepper_order = 4
    pseudo_stepper_nregs = 3
    pseudo_stepper_has_lerrest = False

    @property
    def pseudo_stepper_nfevals(self):
        return 4*self.npseudosteps

    def step(self, t):
        self.npseudosteps += 1

        add = self._add
        rhs = self._rhs_with_dts
        dtau = self._dtau

        # Get the bank indices for pseudo-registers (n+1,m; n+1,m+1; rhs),
        # where m = pseudo-time and n = real-time
        r0, r1, r2 = self._pseudo_stepper_regidx

        # Ensure r0 references the bank containing u(n+1,m)
        if r0 != self._idxcurr:
            r0, r1 = r1, r0

        # First stage; r1 = -∇·f(r0) - dQ/dt;
        rhs(t, r0, r1)

        # Second stage; r2 = r0 + dtau/2*r1; r2 = -∇·f(r2) - dQ/dt;
        add(0, r2, 1, r0, dtau/2, r1)
        rhs(t, r2, r2)

        # As no subsequent stages depend on the first stage we can
        # reuse its register to start accumulating the solution with
        # r1 = r0 + dtau/6*r1 + dtau/3*r2
        add(dtau/6, r1, 1, r0, dtau/3, r2)

        # Third stage; here we reuse the r2 register
        # r2 = r0 + dtau/2*r2 - dtau/2*dQ/dt
        # r2 = -∇·f(r2) - dQ/dt;
        add(dtau/2, r2, 1, r0)
        rhs(t, r2, r2)

        # Accumulate; r1 = r1 + dtau/3*r2
        add(1, r1, dtau/3, r2)

        # Fourth stage; again we reuse r2
        # r2 = r0 + dtau*r2
        # r2 = -∇·f(r2) - dQ/dt;
        add(dtau, r2, 1, r0)
        rhs(t, r2, r2)

        # Final accumulation r1 = r1 + dtau/6*r2 = u(n+1,m+1)
        add(1, r1, dtau/6, r2)

        # Return the index of the bank containing u(n+1,m+1)
        return r1, r0


class DualEmbeddedPairPseudoStepper(BaseDualPseudoStepper):
    # Coefficients
    a = []
    b = []
    bhat = []

    def __init__(self, *args, **kwargs):
        super().__init__(*args, **kwargs)

        # Compute the error coeffs
        self.e = [b - bh for b, bh in zip(self.b, self.bhat)]

        self._nstages = len(self.b)

        # Allocate storage for the local pseudo time-step field
        self.dtau_upts = [self.backend.matrix(shape, np.ones(shape)*self._dtau,
                                              tags={'align'})
                          for shape in self.system.ele_shapes]

        # Register a pointwise kernel for the low-storage stepper
        self.backend.pointwise.register(
            'pyfr.integrators.dual.pseudo.kernels.rkvdh2pseudo'
        )
<<<<<<< HEAD
    
    @property
    def dtau_mats(self):
        return [dtau_mat.get() for dtau_mat in self.dtau_upts]
    
=======

    @property
    def dtau_mats(self):
        return [dtau_mat.get() for dtau_mat in self.dtau_upts]

>>>>>>> c18b8fe5
    @memoize
    def _get_rkvdh2pseudo_kerns(self, stage, r1, r2, rold, rerr=None):
        kerns = []
        tplargs = {'a': self.a, 'b': self.b, 'e': self.e, 'stage': stage,
                   'nstages': self._nstages, 'nvars': self.system.nvars,
                   'errest': rerr is not None}

        for dims, em, dtaum in zip(self.system.ele_shapes,
                                   self.system.ele_banks, self.dtau_upts):
            kern = self.backend.kernel(
                'rkvdh2pseudo', tplargs=tplargs, dims=[dims[0], dims[2]],
                dtau=dtaum, r1=em[r1], r2=em[r2], rold=em[rold],
                rerr=em[rerr] if rerr else None,
            )
            kerns.append(kern)

        return kerns

    @property
    def pseudo_stepper_has_lerrest(self):
        return self.pseudo_controller_needs_lerrest and self.bhat


class DualRKVdH2RPseudoStepper(DualEmbeddedPairPseudoStepper):
    @property
    def pseudo_stepper_nfevals(self):
        return len(self.b)*self.npseudosteps

    @property
    def pseudo_stepper_nregs(self):
        return 4 if self.pseudo_stepper_has_lerrest else 3

    def step(self, t):
        self.npseudosteps += 1

        run_kernels, rhs = self.backend.run_kernels, self._rhs_with_dts

        rold = self._idxcurr
        r1, r2, *rerr = set(self._pseudo_stepper_regidx) - {rold}

        # Evaluate the stages in the scheme
        for i in range(self._nstages):
            # Compute -∇·f - dQ/dt
            rhs(t, r2 if i > 0 else rold, r2)

            # Fetch the appropriate RK accumulation kernels
            kerns = self._get_rkvdh2pseudo_kerns(i, r1, r2, rold, *rerr)

            # Execute
            run_kernels(kerns)

            # Swap
            r1, r2 = r2, r1

        # Return
        return (r2, rold, *rerr)


class DualRK34PseudoStepper(DualRKVdH2RPseudoStepper):
    pseudo_stepper_name = 'rk34'
    pseudo_stepper_order = 3

    a = [
        11847461282814 / 36547543011857,
        3943225443063 / 7078155732230,
        -346793006927 / 4029903576067
    ]

    b = [
        1017324711453 / 9774461848756,
        8237718856693 / 13685301971492,
        57731312506979 / 19404895981398,
        -101169746363290 / 37734290219643
    ]

    bhat = [
        15763415370699 / 46270243929542,
        514528521746 / 5659431552419,
        27030193851939 / 9429696342944,
        -69544964788955 / 30262026368149
    ]


class DualRK45PseudoStepper(DualRKVdH2RPseudoStepper):
    pseudo_stepper_name = 'rk45'
    pseudo_stepper_order = 4

    a = [
        970286171893 / 4311952581923,
        6584761158862 / 12103376702013,
        2251764453980 / 15575788980749,
        26877169314380 / 34165994151039
    ]

    b = [
        1153189308089 / 22510343858157,
        1772645290293 / 4653164025191,
        -1672844663538 / 4480602732383,
        2114624349019 / 3568978502595,
        5198255086312 / 14908931495163
    ]

    bhat = [
        1016888040809 / 7410784769900,
        11231460423587 / 58533540763752,
        -1563879915014 / 6823010717585,
        606302364029 / 971179775848,
        1097981568119 / 3980877426909
    ]


class DualDenseRKPseudoStepper(BaseDualPseudoStepper):
    def __init__(self, *args, **kwargs):
        super().__init__(*args, **kwargs)

        scheme = resource_string('pyfr.integrators', 'schemes/' + self.path)

        self.a, self.b = _get_coefficients_from_txt(scheme.decode())

    @property
    def pseudo_stepper_nfevals(self):
        return len(self.b)*self.npseudosteps

    def step(self, t):
        self.npseudosteps += 1

        addv = self._addv
        rhs = self._rhs_with_dts

        r = list(self._pseudo_stepper_regidx)

        # Ensure r0 references the bank containing u(n+1,m)
        if r[0] != self._idxcurr:
            r[0], r[1] = r[1], r[0]

        # First stage
        rhs(t, r[0], r[1])

        # Pre-multiply a matrix and b vector with dtau
        a = [[self._dtau*aj for aj in ar] for ar in self.a]
        b = [self._dtau*bi for bi in self.b]

        # Other stages
        for i in range(self.pseudo_stepper_nregs - 2):
            addv([0, 1] + a[i], [r[i + 2], r[0]] + r[1:])
            rhs(t, r[i + 2], r[i + 2])

        # Final accumulation
        addv([b[0], 1] + b[1:], [r[1], r[0]] + r[2:])

        # Return the bank indices of u(n+1,m+1) and u(n+1,m)
        return r[1], r[0]<|MERGE_RESOLUTION|>--- conflicted
+++ resolved
@@ -202,19 +202,11 @@
         self.backend.pointwise.register(
             'pyfr.integrators.dual.pseudo.kernels.rkvdh2pseudo'
         )
-<<<<<<< HEAD
-    
+
     @property
     def dtau_mats(self):
         return [dtau_mat.get() for dtau_mat in self.dtau_upts]
-    
-=======
-
-    @property
-    def dtau_mats(self):
-        return [dtau_mat.get() for dtau_mat in self.dtau_upts]
-
->>>>>>> c18b8fe5
+
     @memoize
     def _get_rkvdh2pseudo_kerns(self, stage, r1, r2, rold, rerr=None):
         kerns = []
