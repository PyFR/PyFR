--- conflicted
+++ resolved
@@ -31,16 +31,13 @@
         self._order = self.level = order = cfg.getint('solver', 'order')
 
         # Get the multigrid cycle
-<<<<<<< HEAD
         try: 
             self.cycle, self.cstepsa, self.cstepsb , self.cstepsc = zip(*cfg.getliteral(mgsect, 'cycle'))
         except:
             self.cycle, self.csteps = zip(*cfg.getliteral(mgsect, 'cycle'))
-=======
-        self.cycle, self.csteps = zip(*cfg.getliteral(mgsect, 'cycle'))
+
         self._fgen = np.random.Generator(np.random.PCG64(0))
 
->>>>>>> 50fd3c45
         self.levels = sorted(set(self.cycle), reverse=True)
 
         if max(self.cycle) > self._order:
@@ -328,10 +325,6 @@
                                  ' self.level == self._order')
 
         return self.pintg._aux_regidx
-
-    def weighted(self, I):
-        return np.random.choice([int(np.floor(I)), int(np.ceil(I))], 
-                     p = np.array([1.-I+int(np.floor(I)), I-int(np.floor(I))]))
 
     @property
     def expanding_average(self):
@@ -357,24 +350,16 @@
     
     def pseudo_advance(self, tcurr):
         # Multigrid levels and step counts
-<<<<<<< HEAD
         try:
             cycle, cstepsa_f, cstepsb_f, cstepsc_f = self.cycle, self.cstepsa, self.cstepsb, self.cstepsc
         except:
             cycle, csteps_f = self.cycle, self.csteps
             cstepsa_f = cstepsb_f = csteps_f
             cstepsc_f = 0.05
-=======
-        cycle, cstepsf = self.cycle, self.csteps
->>>>>>> 50fd3c45
 
         # Set time step and current stepper coefficients for all levels
         for l in self.levels:
-<<<<<<< HEAD
-            self.pintgs[l].currstg        = self.currstg
-=======
             self.pintgs[l]._dt = self._dt
->>>>>>> 50fd3c45
             self.pintgs[l].stepper_coeffs = self.stepper_coeffs
 
         self.tcurr = tcurr
@@ -382,19 +367,14 @@
         mpi.Prequest.Waitall
         ctime_start = perf_counter()    
         for i in range(self._maxniters):
-<<<<<<< HEAD
-
-            csteps_f = []
+
+            cstepsf = []
             # perform element-wise operation
             for a, b, c in zip(cstepsa_f, cstepsb_f, cstepsc_f):
-                csteps_f.append(a + (b - a)*np.exp(-c*i))                
-
-            csteps = tuple(self.weighted(cstep_f) for cstep_f in csteps_f)
-            #self.print_cstep_avg(csteps)
-=======
+                cstepsf.append(a + (b - a)*np.exp(-c*i))                
+
             # Choose either ⌊c⌋ or ⌈c⌉ in a way that the average is c
             csteps = [int(c + (self._fgen.random() < c % 1)) for c in cstepsf]
->>>>>>> 50fd3c45
 
             for l, m, n in it.zip_longest(cycle, cycle[1:], csteps):
                 self.level = l
