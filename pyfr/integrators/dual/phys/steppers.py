--- conflicted
+++ resolved
@@ -24,14 +24,9 @@
 
     def step(self, t):
         for s, (sc, tc) in enumerate(zip(self.a, self.c)):
-<<<<<<< HEAD
-            self.pseudointegrator.init_stage(s, sc, self.dt)
-            self.pseudointegrator.pseudo_advance(t + self.dt*tc)
-=======
             self.pseudointegrator.init_stage(s, sc, dt)
             self.pseudointegrator.pseudo_advance(t + dt*tc)
             self.pseudointegrator.finalise_stage(s, t + dt*tc)
->>>>>>> dc75ac8f
 
         if not self.fsal:
             bcoeffs = [bt*self.dt for bt in self.b]
